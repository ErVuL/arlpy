--- conflicted
+++ resolved
@@ -284,15 +284,12 @@
     """
     A class to calculate and plot underwater noise levels using the "Wenz" model.
 
-<<<<<<< HEAD
-=======
     Based on :
     A simple yet practical ambient noise model
     Cristina D. S. Tollefsen, Sean Pecknold
     DRDC – Atlantic Research Centre
     May 2022
 
->>>>>>> 151ae3e6
     The model calculates noise level (in dB re uPa) based on five components:
     (1) Shipping noise (Wenz, 1962)
     (2) Wind noise (Merklinger, 1979, and Piggott, 1964)
@@ -315,11 +312,9 @@
     8                   6               34 - 40     17.2 - 20.7
     """
 
-<<<<<<< HEAD
-    def __init__(self, frequencies=_np.linspace(1,100000,100000), wind_speed=0, rain_rate='no', water_depth='deep', shipping_level='medium'):
-=======
+
     def __init__(self, frequencies=_np.linspace(1,100000,100000), wind_speed=5, rain_rate='no', water_depth='deep', shipping_level='low'):
->>>>>>> 151ae3e6
+
         """
         Initialize the Wenz model with parameters.
 
@@ -463,9 +458,6 @@
         ax.legend()
         ax.grid(True, 'both')
         plt.tight_layout()
-        plt.show()
-
-<<<<<<< HEAD
 
         return fig, ax
 
@@ -825,7 +817,7 @@
         ax.set_xlim((_np.max((self.freqs[0],1)), self.freqs[-1]))
         ax.set_ylim(ymin, ymax)
         ax.grid(which="both", alpha=0.5)
-=======
+
         return fig, ax
 
 class SEL:
@@ -989,5 +981,5 @@
         ax.set_ylim(ylim)
         ax.grid(which='both', alpha=0.75)
         ax.set_axisbelow(True)
->>>>>>> 151ae3e6
+
         return fig, ax