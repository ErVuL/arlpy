##############################################################################
#
# Copyright (c) 2016, Mandar Chitre
#
# This file is part of arlpy which is released under Simplified BSD License.
# See file LICENSE or go to http://www.opensource.org/licenses/BSD-3-Clause
# for full license details.
#
##############################################################################

"""Common utility functions."""

<<<<<<< HEAD
import numpy as _np
import sys as _sys
=======
import os as _os
import sys as _sys
import uuid as _uuid
from numpy import log10 as _log10, power as _power, sin as _sin, cos as _cos, array as _array, dot as _dot, eye as _eye

_notebook = False

try:
    get_ipython                     # check if we are using IPython
    _os.environ['JPY_PARENT_PID']   # and Jupyter
    import IPython.display as _ipyd
    _ipyd.ProgressBar               # and IPython >= 6.2.1
    _notebook = True
except:
    pass                            # not in Jupyter, skip notebook initialization
>>>>>>> 6aabf42e

def mag2db(x):
    """Convert magnitude quantity to dB."""
    return 20*_np.log10(x)

def pow2db(x):
    """Convert power quantity to dB."""
    return 10*_np.log10(x)

def db2mag(x):
    """Convert dB quantity to magnitude."""
    return _np.power(10, x/20.0)

def db2pow(x):
    """Convert dB quantity to power."""
    return _np.power(10, x/10.0)

def linspace2d(start0, stop0, num0, start1, stop1, num1):
    """Generate linearly spaced coordinates in 2D space.

    :param start0: first value on axis 0
    :param stop0: last value on axis 0
    :param num0: number of values on axis 0
    :param start1: first value on axis 1
    :param stop1: last value on axis 1
    :param num1: number of values on axis 1

    >>> from arlpy import bf
    >>> bf.linspace2d(0, 1, 2, 0, 1, 3)
    [[ 0. ,  0. ],
     [ 0. ,  0.5],
     [ 0. ,  1. ],
     [ 1. ,  0. ],
     [ 1. ,  0.5],
     [ 1. ,  1. ]]
    """
    x = _np.linspace(start0, stop0, num0, dtype=_np.float)
    y = _np.linspace(start1, stop1, num1, dtype=_np.float)
    return _np.array(_np.meshgrid(x, y)).T.reshape(-1, 2)

def linspace3d(start0, stop0, num0, start1, stop1, num1, start2, stop2, num2):
    """Generate linearly spaced coordinates in 2D space.

    :param start0: first value on axis 0
    :param stop0: last value on axis 0
    :param num0: number of values on axis 0
    :param start1: first value on axis 1
    :param stop1: last value on axis 1
    :param num1: number of values on axis 1
    :param start2: first value on axis 2
    :param stop2: last value on axis 2
    :param num2: number of values on axis 2

    >>> from arlpy import bf
    >>> bf.linspace3d(0, 1, 2, 0, 1, 3, 0, 0, 1)
    [[ 0. ,  0. , 0. ],
     [ 0. ,  0.5, 0. ],
     [ 0. ,  1. , 0. ],
     [ 1. ,  0. , 0. ],
     [ 1. ,  0.5, 0. ],
     [ 1. ,  1. , 0. ]]
    """
    x = _np.linspace(start0, stop0, num0, dtype=_np.float)
    y = _np.linspace(start1, stop1, num1, dtype=_np.float)
    z = _np.linspace(start2, stop2, num2, dtype=_np.float)
    return _np.array(_np.meshgrid(x, y, z)).T.reshape(-1, 3)

def rotation_matrix(alpha, beta, gamma):
    """Generates a 3D rotation matrix.

    :param alpha: rotation angle around x-axis
    :param beta: rotation angle around y-axis
    :param gamma: rotation angle around z-axis

    Rotation is applied around x, y and z axis in that order.
    """
    R = _eye(3)
    if alpha != 0:
        R = _dot(_array([[1.,          0.,           0.],
                         [0., _cos(alpha), -_sin(alpha)],
                         [0., _sin(alpha),  _cos(alpha)]]), R)
    if beta != 0:
        R = _dot(_array([[ _cos(beta), 0., _sin(beta)],
                         [ 0.,         1.,         0.],
                         [-_sin(beta), 0., _cos(beta)]]), R)

    if gamma != 0:
        R = _dot(_array([[_cos(gamma), -_sin(gamma), 0.],
                         [_sin(gamma),  _cos(gamma), 0.],
                         [         0.,           0., 1.]]), R)
    return R

def progress(n, width=50):
    """Display progress bar for long running operations.

    :param n: total number of steps to completion
    :param width: width of the progress bar (only for the text version)

    >>> import arlpy
    >>> progress = arlpy.utils.progress(100)
    >>> for j in range(100):
            next(progress)
    """
    if _notebook:
        import IPython.display as _ipyd
        p = _ipyd.ProgressBar(total=n)
        did = str(_uuid.uuid4())
        _ipyd.display(p, display_id=did)
        for j in range(1, n):
            p.progress = j
            _ipyd.update_display(p, display_id=did)
            yield j
        _ipyd.update_display(_ipyd.HTML(''), display_id=did)
        yield None
    else:
        _sys.stdout.write('%s|\n' % ('-'*width))
        _sys.stdout.flush()
        c = 0
        for j in range(n):
            c1 = int(width*(j+1)/n)
            if c1 > c:
                _sys.stdout.write('>'*(c1-c))
                c = c1
                if c == width:
                    _sys.stdout.write('\n')
                _sys.stdout.flush()
            yield j<|MERGE_RESOLUTION|>--- conflicted
+++ resolved
@@ -10,14 +10,10 @@
 
 """Common utility functions."""
 
-<<<<<<< HEAD
-import numpy as _np
-import sys as _sys
-=======
 import os as _os
 import sys as _sys
 import uuid as _uuid
-from numpy import log10 as _log10, power as _power, sin as _sin, cos as _cos, array as _array, dot as _dot, eye as _eye
+import numpy as _np
 
 _notebook = False
 
@@ -29,7 +25,6 @@
     _notebook = True
 except:
     pass                            # not in Jupyter, skip notebook initialization
->>>>>>> 6aabf42e
 
 def mag2db(x):
     """Convert magnitude quantity to dB."""
